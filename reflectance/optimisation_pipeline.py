--- conflicted
+++ resolved
@@ -610,20 +610,26 @@
                 )  # useful for debugging since logging otherwise hides until end
                 self.e = e
                 self.e_step = step_name
+            try:
+                step_method()
+                # profile_step(step_name, step_method)
+            except Exception as e:
+                print(
+                    "e:", e
+                )  # useful for debugging since logging otherwise hides until end
+                print(
+                    "step_name", step_name
+                )  # useful for debugging since logging otherwise hides until end
+                self.e = e
+                self.e_step = step_name
 
         try:
             # generate results (these steps not guarded by error catcher intentionally)
             self.generate_results_summary()
             self.generate_fit_results()
-<<<<<<< HEAD
         except Exception as e:
             print("e", e)
         print(self.cfg)
-=======
-            print(self.cfg)
-        except Exception as e:
-            print("e", e)
->>>>>>> 89595694
 
         return self.fit_results
 
